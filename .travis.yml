--- conflicted
+++ resolved
@@ -26,14 +26,11 @@
       os: osx
       env: DEPLOY=false
       osx_image: xcode10
-<<<<<<< HEAD
-=======
       addons:
         homebrew:
           packages:
           - llvm
           update: true
->>>>>>> f70bd038
 
 before_install:
   - if [ "$TRAVIS_OS_NAME" == "osx" ]; then curl https://bootstrap.pypa.io/get-pip.py | python3; fi
