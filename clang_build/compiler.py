--- conflicted
+++ resolved
@@ -219,83 +219,6 @@
             Output of the compiler
 
         """
-<<<<<<< HEAD
-        _, report = self._run_clang_command(
-            [str(clangpp), "-std=dummpy", "-x", "c++", "-E", "-"]
-        )
-
-        for line in reversed(report.splitlines()):
-            if "draft" in line or "gnu" in line:
-                continue
-
-            return "-std=" + _search(r"'(c\+\+..)'", line).group(1)
-
-    def _get_driver(self, source_file):
-        if source_file.suffix in [".c", ".cc", ".m"]:
-            return [str(self.clang)]
-        else:
-            return [str(self.clangpp), self.max_cpp_dialect]
-
-    def compile(self, source_file, object_file, flags):
-        """Compile a given source file into an object file.
-
-        If the object file is placed into a non-existing folder, this
-        folder is generated before compilation.
-
-        Parameters
-        ----------
-        source_file : pathlib.Path
-            The source file to compile
-
-        object_file : pathlib.Path
-            The object file to generate during compilation
-
-        flags : list of str
-            List of flags to pass to the compiler
-
-        Returns
-        -------
-        bool
-            True if the compilation was successful, else False
-        str
-            Output of the compiler
-
-        """
-        object_file.parents[0].mkdir(parents=True, exist_ok=True)
-
-        return self._run_clang_command(
-            self._get_driver(source_file)
-            + ["-c", str(source_file), "-o", str(object_file)]
-            + flags
-        )
-
-    def generate_dependency_file(self, source_file, dependency_file, flags):
-        """Generate a dependency file for a given source file.
-
-        If the dependency file is placed into a non-existing folder, this
-        folder is generated before compilation.
-
-        Parameters
-        ----------
-        source_file : pathlib.Path
-            The source file to compile
-
-        dependency_file : pathlib.Path
-            The dependency file to generate
-
-        flags : list of str
-            List of flags to pass to the compiler
-
-        Returns
-        -------
-        bool
-            True if the dependency file generation was successful, else False
-        str
-            Output of the compiler
-
-        """
-=======
->>>>>>> efb5dc75
         dependency_file.parents[0].mkdir(parents=True, exist_ok=True)
 
         return self._run_clang_command(
@@ -356,10 +279,7 @@
 
     def _run_clang_command(self, command):
         success = True
-<<<<<<< HEAD
-=======
         _LOGGER.debug(f"Running: {' '.join(command)}")
->>>>>>> efb5dc75
         try:
             report = _subprocess.check_output(command, encoding="utf8").strip()
         except _subprocess.CalledProcessError as error:
