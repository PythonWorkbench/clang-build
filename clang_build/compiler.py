"""Module containing compiler specifics."""

import logging as _logging
import shutil as _shutil
import subprocess as _subprocess
from functools import lru_cache as _lru_cache
from pathlib import Path as _Path
from re import search as _search

_LOGGER = _logging.getLogger(__name__)


class Clang:
    """Class of the clang compiler and related tools.

    This class bundles various paths and attributes of
    the installed clang compiler. The clang version used
    is the one that would be used if `clang` or `clang++`
    were called in the terminal directly.

    Attributes
    ----------
    clang : :any:`pathlib.Path`
        Path to the `clang` executable
    clangpp : :any:`pathlib.Path`
        Path to the `clang++` executable
    clang_ar : :any:`pathlib.Path`
        Path to the `llvm-ar` executable
    max_cpp_dialect : str
        Compile flag for the latest supported
        dialect of the found compiler

    """

    _UNSUPPORTED_DIALECT_MESSAGE = "error: invalid value 'c++{0:02d}'"

    def __init__(self):
        """Search for clang and detect compiler features.

        Raises
        ------
        RuntimeError
            If a compiler or linker tool wasn't found on the system.

        """
        self.clang = self._find("clang")
        self.clangpp = self._find("clang++")
        self.clang_ar = self._find("llvm-ar")

        self.max_cpp_dialect = self._get_max_supported_compiler_dialect()

        _LOGGER.info("llvm root directory: %s", self.clangpp.parents[0])
        _LOGGER.info("clang executable:    %s", self.clang)
        _LOGGER.info("clang++ executable:  %s", self.clangpp)
        _LOGGER.info("llvm-ar executable:  %s", self.clang_ar)
        _LOGGER.info("Newest supported C++ dialect: %s", self.max_cpp_dialect)

    def _find(self, executable):
        """Find path of executable.

        Parameters
        ----------
        executable : str
            The executable for which to search the location.

        Returns
        -------
        pathlib.Path
            Path where the executable was found.

        Raises
        ------
        RuntimeError
            If the executable was not found in the systems default
            look-up places.

        """
        try:
            return _Path(_shutil.which(executable))
        except TypeError:
            error_message = f"Couldn't find {executable} executable"
            _LOGGER.error(error_message)
            raise RuntimeError(error_message)

    def _get_dialect_flag(self, year):
        """Return a dialect flag for a given year.

        Parameters
        ----------
        year : int
            The last two digits of the year to convert.
            For example 11 will yield `-std=c++11`.

        Returns
        -------
        str
            A dialect flag from a given year.

        """
        return "-std=c++{:02d}".format(year)

    @_lru_cache(maxsize=1)
    def dialect_exists(self, year):
        """Check if a given dialect flag is valid.

        Parameters
        ----------
        year : int
            The last two digits of the dialect.
            For example 11 for `C++11`.

        Returns
        -------
        bool
            True if the dialect for the given year is supported
            by clang.

        """
        std_opt = self._get_dialect_flag(year)
        try:
            _subprocess.run(
                [str(self.clangpp), std_opt, "-x", "c++", "-E", "-"],
                check=True,
                input=b"",
                stdout=_subprocess.PIPE,
                stderr=_subprocess.PIPE,
            )
        except _subprocess.CalledProcessError as subprocess_error:
            error_message = self._UNSUPPORTED_DIALECT_MESSAGE.format(year)
            strerr = subprocess_error.stderr.decode("utf8", "strict")
            if error_message in strerr:
                return False
            raise
        return True

    @_lru_cache(maxsize=1)
    def _get_max_supported_compiler_dialect(self):
        """Check the maximally supported C++ dialect.

        Returns
        -------
        str
            Flag string of the latest supported dialect

        """
        _, report = self._run_clang_command(
            [str(self.clangpp), "-std=dummpy", "-x", "c++", "-E", "-"]
        )

        for line in reversed(report.splitlines()):
            if "draft" in line or "gnu" in line:
                continue

            return "-std=" + _search(r"'(c\+\+..)'", line).group(1)

        raise RuntimeError("Could not find a supported C++ standard.")

    def _get_driver(self, source_file):
        if source_file.suffix in [".c", ".cc", ".m"]:
            return [str(self.clang)]
        else:
            return [str(self.clangpp), self.max_cpp_dialect]

<<<<<<< HEAD
    def compile(self, source_file, object_file, flags=None):
=======
    def compile(self, source_file, object_file, flags):
>>>>>>> e2ac1b60
        """Compile a given source file into an object file.

        If the object file is placed into a non-existing folder, this
        folder is generated before compilation.

        Parameters
        ----------
        source_file : pathlib.Path
            The source file to compile

        object_file : pathlib.Path
            The object file to generate during compilation

        flags : list of str
            List of flags to pass to the compiler

        Returns
        -------
        bool
            True if the compilation was successful, else False
        str
            Output of the compiler

        """
        object_file.parents[0].mkdir(parents=True, exist_ok=True)

        return self._run_clang_command(
            self._get_driver(source_file)
            + ["-c", str(source_file), "-o", str(object_file)]
<<<<<<< HEAD
            + (flags if flags else [])
=======
            + flags
>>>>>>> e2ac1b60
        )

    def generate_dependency_file(self, source_file, dependency_file, flags):
        """Generate a dependency file for a given source file.

        If the dependency file is placed into a non-existing folder, this
        folder is generated before compilation.

        Parameters
        ----------
        source_file : pathlib.Path
            The source file to compile

        dependency_file : pathlib.Path
            The dependency file to generate

        flags : list of str
            List of flags to pass to the compiler

        Returns
        -------
        bool
            True if the dependency file generation was successful, else False
        str
            Output of the compiler

        """
        dependency_file.parents[0].mkdir(parents=True, exist_ok=True)

        return self._run_clang_command(
            self._get_driver(source_file)
            + ["-E", "-MMD", str(source_file), "-MF", str(dependency_file)]
            + flags
        )

    _LINKER_OPTIONS = {
        "executable": ["-o"],
        "shared": ["-shared", "-o"],
        "static": ["rc"],
    }

    def link(self, output_file, command, output_type):
        """Link into the given output_file.

        The command should contain all object files, library search paths
        and libraries against which to link. If the output_file is placed
        in a non-existing folder, the folder and all required parents
        are generated.

        Parameters
        ----------
        output_file : pathlib.Path
            The output file to generate
        command : list of str
            All objects files and search paths etc should be in here
        output_type : str
            One of the following three: "executable", "shared", "static"

        Returns
        -------
        bool
            True if linking was successful, False otherwise
        str
            The output of the linker

        Raises
        ------
        ValueError
            If an output_type other than the allowed ones is passed

        """
        output_file.parents[0].mkdir(parents=True, exist_ok=True)

        try:
            type_flags = self._LINKER_OPTIONS[output_type]
        except KeyError:
            raise ValueError(
                f"Invalid output type: {output_type}. Valid options are: "
                + f"{list(self._LINKER_OPTIONS.keys())}"
            )

        return self._run_clang_command(
            [str(self.clang_ar)] + type_flags + str(output_file) + command
        )
<<<<<<< HEAD

    def _run_clang_command(self, command):
        success = True
        _LOGGER.debug(f"Running: {' '.join(command)}")
        try:
            report = _subprocess.check_output(command, encoding="utf8", stderr=_subprocess.STDOUT)
        except _subprocess.CalledProcessError as error:
            success = False
            report = error.output.strip()

=======

    def _run_clang_command(self, command):
        success = True
        _LOGGER.debug(f"Running: {' '.join(command)}")
        try:
            report = _subprocess.check_output(command, encoding="utf8", stderr=_subprocess.STDOUT)
        except _subprocess.CalledProcessError as error:
            success = False
            report = error.output.strip()
            
>>>>>>> e2ac1b60
        return success, report<|MERGE_RESOLUTION|>--- conflicted
+++ resolved
@@ -161,11 +161,7 @@
         else:
             return [str(self.clangpp), self.max_cpp_dialect]
 
-<<<<<<< HEAD
     def compile(self, source_file, object_file, flags=None):
-=======
-    def compile(self, source_file, object_file, flags):
->>>>>>> e2ac1b60
         """Compile a given source file into an object file.
 
         If the object file is placed into a non-existing folder, this
@@ -195,11 +191,7 @@
         return self._run_clang_command(
             self._get_driver(source_file)
             + ["-c", str(source_file), "-o", str(object_file)]
-<<<<<<< HEAD
             + (flags if flags else [])
-=======
-            + flags
->>>>>>> e2ac1b60
         )
 
     def generate_dependency_file(self, source_file, dependency_file, flags):
@@ -284,18 +276,6 @@
         return self._run_clang_command(
             [str(self.clang_ar)] + type_flags + str(output_file) + command
         )
-<<<<<<< HEAD
-
-    def _run_clang_command(self, command):
-        success = True
-        _LOGGER.debug(f"Running: {' '.join(command)}")
-        try:
-            report = _subprocess.check_output(command, encoding="utf8", stderr=_subprocess.STDOUT)
-        except _subprocess.CalledProcessError as error:
-            success = False
-            report = error.output.strip()
-
-=======
 
     def _run_clang_command(self, command):
         success = True
@@ -306,5 +286,4 @@
             success = False
             report = error.output.strip()
             
->>>>>>> e2ac1b60
         return success, report