"""
This module contains the `Environment` class.
"""

import logging as _logging
import shutil as _shutil
from multiprocessing import Pool as _Pool
from pathlib import Path as _Path

from .build_type import BuildType as _BuildType
<<<<<<< HEAD
from .compiler import Clang as _Clang
=======
from .clang_build import __version__
from .toolchain import LLVM as _Clang
>>>>>>> 813dfc64

_LOGGER = _logging.getLogger(__name__)


class Environment:
    """
    """

    def __init__(self, args):


        self.toolchain = _Clang()

        # Build type (Default, Release, Debug)
        self.build_type = args.get("build_type", _BuildType.Default)
        _LOGGER.info(f"Build type: {self.build_type.name}")

        # Whether to force a rebuild
        self.force_build = args.get("force_build", False)
        if self.force_build:
            _LOGGER.info("Forcing rebuild...")

        # Build directory
        self.build_directory = _Path("build")

        # Whether to create a dotfile for graphing dependencies
        self.create_dependency_dotfile = not args.get("no_graph", False)

        # Whether to recursively clone submodules when cloning with git
        self.clone_recursive = not args.get("no_recursive_clone", False)

        # Whether to bundle binaries
        self.bundle = args.get("bundle", False)
        if self.bundle:
            _LOGGER.info("Bundling of binary dependencies is activated")

        # Whether to create redistributable bundles
        self.redistributable = args.get("redistributable", False)
        if self.redistributable:
            self.bundle = True
            _LOGGER.info("Redistributable bundling of binary dependencies is activated")<|MERGE_RESOLUTION|>--- conflicted
+++ resolved
@@ -8,12 +8,8 @@
 from pathlib import Path as _Path
 
 from .build_type import BuildType as _BuildType
-<<<<<<< HEAD
-from .compiler import Clang as _Clang
-=======
 from .clang_build import __version__
 from .toolchain import LLVM as _Clang
->>>>>>> 813dfc64
 
 _LOGGER = _logging.getLogger(__name__)
 
