--- conflicted
+++ resolved
@@ -12,13 +12,8 @@
 
 from . import __version__
 from .build_type import BuildType as _BuildType
-<<<<<<< HEAD
-from .clang_build import __version__
 from .toolchain import Toolchain as _Toolchain
 from .toolchain import LLVM as _LLVM
-=======
-from .toolchain import LLVM as _Clang
->>>>>>> 9830f4bc
 
 _LOGGER = _logging.getLogger(__name__)
 
@@ -46,7 +41,6 @@
 
     def __init__(self, args):
 
-<<<<<<< HEAD
         # TODO: Move this out
         _LOGGER.info(f"clang-build {__version__}")
 
@@ -67,9 +61,6 @@
         if not self.toolchain:
             _LOGGER.info("Using default LLVM toolchain")
             self.toolchain = _LLVM()
-=======
-        self.toolchain = _Clang()
->>>>>>> 9830f4bc
 
         # Build type (Default, Release, Debug)
         self.build_type = args.get("build_type", _BuildType.Default)
