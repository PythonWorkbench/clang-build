'''
Target describes a single build or dependency target with all needed paths and
a list of buildables that comprise it's compile and link steps.
'''

import os as _os
import textwrap as _textwrap
from pathlib import Path as _Path
import subprocess as _subprocess
import logging as _logging

import toml
import networkx as _nx
from .target import Executable as _Executable,\
                    SharedLibrary as _SharedLibrary,\
                    StaticLibrary as _StaticLibrary,\
                    HeaderOnly as _HeaderOnly
from .dependency_tools import find_circular_dependencies as _find_circular_dependencies,\
                              get_dependency_graph as _get_dependency_graph
from .io_tools import get_sources_and_headers as _get_sources_and_headers
from .progress_bar import IteratorProgress as _IteratorProgress

_LOGGER = _logging.getLogger('clang_build.clang_build')


class Project:
    def __init__(self, config, environment, multiple_projects, is_root_project, parent_working_dir="", parent_identifier=""):

        self.working_directory = environment.working_directory
        if parent_working_dir:
            self.working_directory = parent_working_dir

        self.is_root_project = is_root_project

        self.name = config.get("name", "")

        if "directory" in config:
            self.working_directory = self.working_directory.joinpath(config["directory"])
            toml_file = _Path(self.working_directory, 'clang-build.toml')

            if toml_file.exists():
                if self.name:
                    environment.logger.info(f'[[{self.name}]]: found config file \'{toml_file}\'')
                else:
                    environment.logger.info(f'Found config file \'{toml_file}\'')
                config = toml.load(str(toml_file))
            else:
                if self.name:
                    error_message = f"[[{self.name}]]: could not find project file in directory \'{self.working_directory}\'"
                else:
                    error_message = f"Could not find project file in directory \'{self.working_directory}\'"
                error_message += f"\n                         Checked for file \'{toml_file}\'"
                _LOGGER.exception(error_message)
                raise RuntimeError(error_message)

        # Re-fetch name if name not specified previously and config was changed
        if not self.name:
            self.name = config.get("name", "")

        # If this is not the root project, it needs to have a name
        if not is_root_project and not self.name:
            error_message = f"Subproject name was not specified in the parent project [[{parent_identifier}]], nor it's config file."
            _LOGGER.exception(error_message)
            raise RuntimeError(error_message)

        self.subprojects = []
        # Unique identifier
        self.identifier = f"{parent_identifier}.{self.name}" if parent_identifier else self.name

        # Project build directory
        self.build_directory = environment.build_directory
        if multiple_projects:
            self.build_directory = self.build_directory.joinpath(self.name)

        url = config.get("url", "")
        if url:
            download_directory = self.build_directory.joinpath('external_sources')
            # Check if directory is already present and non-empty
            if download_directory.exists() and _os.listdir(str(download_directory)):
                _LOGGER.info(f'[[{self.identifier}]]: external project sources found in \'{str(download_directory)}\'')
            # Otherwise we download the sources
            else:
                _LOGGER.info(f'[[{self.identifier}]]: downloading external project to \'{str(download_directory)}\'')
                download_directory.mkdir(parents=True, exist_ok=True)
                try:
                    if environment.clone_recursive:
                        _subprocess.run(["git", "clone", "--recurse-submodules", url, str(download_directory)], stdout=_subprocess.PIPE, stderr=_subprocess.PIPE, encoding='utf-8')
                    else:
                        _subprocess.run(["git", "clone", url, str(download_directory)], stdout=_subprocess.PIPE, stderr=_subprocess.PIPE, encoding='utf-8')
                except _subprocess.CalledProcessError as e:
                    error_message = f"[[{self.identifier}]]: error trying to download external project. Message " + e.output
                    _LOGGER.exception(error_message)
                    raise RuntimeError(error_message)
                _LOGGER.info(f'[[{self.identifier}]]: external project downloaded')
            self.working_directory = download_directory

            if "version" in config:
                version = config["version"]
                try:
                    _subprocess.run(["git", "checkout", version], cwd=download_directory, stdout=_subprocess.PIPE, stderr=_subprocess.PIPE, encoding='utf-8')
                except _subprocess.CalledProcessError as e:
                    error_message = f"[[{self.identifier}]]: error trying to checkout version \'{version}\' from url \'{url}\'. Message " + e.output
                    _LOGGER.exception(error_message)
                    raise RuntimeError(error_message)

        # Get subset of config which contains targets not associated to any project name
        self.targets_config = {key: val for key, val in config.items() if key not in ["subproject", "name", "url", "version"]}

        # Use sub-build directories if the project contains multiple targets
        multiple_targets = False
        if len(self.targets_config.items()) > 1:
            multiple_targets = True

        # TODO: document why this is here
        if not self.targets_config:
            return

        # Check this project's targets for circular dependencies
        circular_dependencies = _find_circular_dependencies(self.targets_config)
        if circular_dependencies:
            error_messages = [f'Circular dependency [{target}] -> [{dependency}]' for\
                            target, dependency in circular_dependencies]

            error_message = f"[[{self.identifier}]]:\n" + _textwrap.indent('\n'.join(error_messages), prefix=' '*3)
            _LOGGER.exception(error_message)
            raise RuntimeError(error_message)

        # Get subsets of config which define projects
        self.subprojects_config = {key: val for key, val in config.items() if key == "subproject"}

        # An "anonymous" project, i.e. project-less targets, is not allowed together with subprojects
        if self.targets_config and self.subprojects_config:
            if not self.name:
                error_message = f"[[{parent_identifier}]]: the config file specifies one or more projects. In this case it is not allowed to specify targets which do not belong to a project."
                _LOGGER.exception(error_message)
                raise RuntimeError(error_message)

        # Generate subprojects of this project
        if self.subprojects_config:
            self.subprojects += [Project(config, environment, multiple_projects, is_root_project=False, parent_working_dir=self.working_directory, parent_identifier=self.identifier) for config in self.subprojects_config["subproject"]]
        self.subproject_names = [project.name if project.name else "anonymous" for project in self.subprojects]

        # Create a structured dict of target and subproject configs for this project to resolve all dependencies
        dependency_graph = _get_dependency_graph(self.identifier, self.targets_config, self.subprojects)

        # Check for dependencies pointing nowhere
        non_existent_dependencies = []
        for target_identifier, dependency_indentifier in dependency_graph.edges():
            if not self.contains_target(dependency_indentifier):
                non_existent_dependencies.append((target_identifier, dependency_indentifier))
        if non_existent_dependencies:
            error_messages = [f'[{target_identifier}]: the dependency [{dependency_indentifier}] does not point to a valid target of this project or its subprojects' for\
                            target_identifier, dependency_indentifier in non_existent_dependencies]

            error_message = f"[[{self.identifier}]]:\n" + _textwrap.indent('\n'.join(error_messages), prefix=' '*3)
            _LOGGER.exception(error_message)
            raise RuntimeError(error_message)

        # Unless all should be built, don't build targets which are not in the root project
        # or a dependency of a target of the root project
        self.target_dont_build_list = []
        if is_root_project and not environment.build_all:
            # Root targets (i.e. targets of the root project),
            # or the specified projects will be retained
            base_set = set(self.targets_config)
            if environment.target_list:
                _LOGGER.info(f'Only building targets [{"], [".join(environment.target_list)}] out of base set of targets [{"], [".join(base_set)}].')
                for target in self.targets_config:
                    if target not in environment.target_list:
                        base_set.discard(target)

            # Descendants will be retained, too
            self.target_dont_build_list = set(dependency_graph.nodes())
            for root_name in base_set:
                root_identifier = f'{self.identifier}.{root_name}' if self.identifier else root_name
<<<<<<< HEAD
                if root_identifier in self.target_dont_build_list:
                    self.target_dont_build_list.remove(root_identifier)
=======
                self.target_dont_build_list.discard(root_identifier)
>>>>>>> 12ea8c2b
                self.target_dont_build_list -= _nx.algorithms.dag.descendants(dependency_graph, root_identifier)
            self.target_dont_build_list = list(self.target_dont_build_list)

            if self.target_dont_build_list:
                _LOGGER.info(f'Not building target(s) [{"], [".join(self.target_dont_build_list)}].')

        elif is_root_project:
            _LOGGER.info(f'Building all targets!')
            base_set = set()

        # Create a dotfile of the dependency graph
        if is_root_project and environment.create_dependency_dotfile:
            create_dotfile = False
            try:
                import pydot
                create_dotfile = True
            except:
                _LOGGER.error(f'Could not create dependency dotfile, as pydot is not installed')

            if create_dotfile:
                # Color the targets which should be built in red
                for root_name in base_set:
                    root_identifier = f'{self.identifier}.{root_name}' if self.identifier else root_name
                    dependency_graph.node[root_identifier]['color'] = 'red'
                    for node in _nx.algorithms.dag.descendants(dependency_graph, root_identifier):
                        dependency_graph.node[node]['color'] = 'red'

                _Path(environment.build_directory).mkdir(parents=True, exist_ok=True)
                _nx.drawing.nx_pydot.write_dot(dependency_graph, str(_Path(environment.build_directory, 'dependencies.dot')))

        # Generate a list of target identifiers of this project
        target_identifiers = [f'{self.identifier}.{target_name}' if self.identifier else target_name for target_name in self.targets_config]
        # Generate a correctly ordered list of target identifiers of this project
        target_identifiers_ordered = [identifier for identifier in list(reversed(list(_nx.topological_sort(dependency_graph)))) if identifier in target_identifiers]

        # Generate the list of target instances
        self.target_list = []
        for target_identifier in _IteratorProgress(target_identifiers_ordered, environment.progress_disabled, len(target_identifiers_ordered)):
            target_name = target_identifier.split(".")[-1]
            target_node = self.targets_config[target_name]
            # Directories
            target_build_directory = self.build_directory if not multiple_targets else self.build_directory.joinpath(target_name)
            target_root_directory  = self.working_directory

            # If target is marked as external, try to fetch the sources
            ### TODO: external sources should be fetched before any sources are read in, i.e. even before the first target is created
            external = "url" in target_node
            if external:
                url = target_node["url"]
                download_directory = target_build_directory.joinpath('external_sources')
                # Check if directory is already present and non-empty
                if download_directory.exists() and _os.listdir(str(download_directory)):
                    _LOGGER.info(f'[{target_identifier}]: external target sources found in {str(download_directory)}')
                # Otherwise we download the sources
                else:
                    _LOGGER.info(f'[{target_identifier}]: downloading external target to {str(download_directory)}')
                    download_directory.mkdir(parents=True, exist_ok=True)
                    try:
                        if environment.clone_recursive:
                            _subprocess.run(["git", "clone", "--recurse-submodules", url, str(download_directory)], stdout=_subprocess.PIPE, stderr=_subprocess.PIPE, encoding='utf-8')
                        else:
                            _subprocess.run(["git", "clone", url, str(download_directory)], stdout=_subprocess.PIPE, stderr=_subprocess.PIPE, encoding='utf-8')
                    except _subprocess.CalledProcessError as e:
                        error_message = f"[{target_identifier}]: error trying to download external target. " + e.output
                        _LOGGER.exception(error_message)
                        raise RuntimeError(error_message)
                    _LOGGER.info(f'[{target_identifier}]: external target downloaded')
                # self.includeDirectories.append(download_directory)
                target_root_directory = download_directory

                if "version" in target_node:
                    version = target_node["version"]
                    try:
                        _subprocess.run(["git", "checkout", version], cwd=target_root_directory, stdout=_subprocess.PIPE, stderr=_subprocess.PIPE, encoding='utf-8')
                    except _subprocess.CalledProcessError as e:
                        error_message = f"[{target_identifier}]: error trying to checkout version \'{version}\' from url \'{url}\'. Message " + e.output
                        _LOGGER.exception(error_message)
                        raise RuntimeError(error_message)

            # Build directory for obj, bin etc. should be under build type folder, e.g. default
            target_build_directory = target_build_directory.joinpath(environment.build_type.name.lower())

            # Sub-directory, if specified
            if 'directory' in target_node:
                target_root_directory = target_root_directory.joinpath(target_node['directory'])

            # Sources
            files = _get_sources_and_headers(target_name, target_node, target_root_directory, target_build_directory)

            # Dependencies
            dependencies = [self.fetch_from_target_list(dependency_identifier) for dependency_identifier in dependency_graph.successors(target_identifier)]

            # Make sure all dependencies are actually libraries
            executable_dependencies = [target for target in dependencies if target.__class__ is _Executable]
            if executable_dependencies:
                exelist = ', '.join([f'[{dep.name}]' for dep in executable_dependencies])
                error_message = f'[[{self.identifier}]]: ERROR: The following targets are linking dependencies but were identified as executables:\n    {exelist}'
                _LOGGER.exception(error_message)
                raise RuntimeError(error_message)

            # Create specific target if the target type was specified
            if 'target_type' in target_node:
                #
                # Add an executable
                #
                if target_node['target_type'].lower() == 'executable':
                    self.target_list.append(
                        _Executable(
<<<<<<< HEAD
                            environment,
                            self.identifier,
                            target_name,
                            target_root_directory,
                            target_build_directory,
                            files['headers'],
                            files['include_directories'],
                            files['include_directories_public'],
                            files['sourcefiles'],
                            target_node,
                            dependencies))
=======
                            environment                 = environment,
                            project_identifier          = self.identifier,
                            name                        = target_name,
                            root_directory              = target_root_directory,
                            build_directory             = target_build_directory,
                            headers                     = files['headers'],
                            include_directories_private = files['include_directories'],
                            include_directories_public  = files['include_directories_public'],
                            source_files                = files['sourcefiles'],
                            options                     = target_node,
                            dependencies                = dependencies))
>>>>>>> 12ea8c2b

                #
                # Add a shared library
                #
                elif target_node['target_type'].lower() == 'shared library':
                    self.target_list.append(
                        _SharedLibrary(
<<<<<<< HEAD
                            environment,
                            self.identifier,
                            target_name,
                            target_root_directory,
                            target_build_directory,
                            files['headers'],
                            files['include_directories'],
                            files['include_directories_public'],
                            files['sourcefiles'],
                            target_node,
                            dependencies))
=======
                            environment                 = environment,
                            project_identifier          = self.identifier,
                            name                        = target_name,
                            root_directory              = target_root_directory,
                            build_directory             = target_build_directory,
                            headers                     = files['headers'],
                            include_directories_private = files['include_directories'],
                            include_directories_public  = files['include_directories_public'],
                            source_files                = files['sourcefiles'],
                            options                     = target_node,
                            dependencies                = dependencies))
>>>>>>> 12ea8c2b

                #
                # Add a static library
                #
                elif target_node['target_type'].lower() == 'static library':
                    self.target_list.append(
                        _StaticLibrary(
<<<<<<< HEAD
                            environment,
                            self.identifier,
                            target_name,
                            target_root_directory,
                            target_build_directory,
                            files['headers'],
                            files['include_directories'],
                            files['include_directories_public'],
                            files['sourcefiles'],
                            target_node,
                            dependencies))
=======
                            environment                 = environment,
                            project_identifier          = self.identifier,
                            name                        = target_name,
                            root_directory              = target_root_directory,
                            build_directory             = target_build_directory,
                            headers                     = files['headers'],
                            include_directories_private = files['include_directories'],
                            include_directories_public  = files['include_directories_public'],
                            source_files                = files['sourcefiles'],
                            options                     = target_node,
                            dependencies                = dependencies))
>>>>>>> 12ea8c2b

                #
                # Add a header-only
                #
                elif target_node['target_type'].lower() == 'header only':
                    if files['sourcefiles']:
                        environment.logger.info(f'[{target_identifier}]: {len(files["sourcefiles"])} source file(s) found for header-only target. You may want to check your build configuration.')
                    self.target_list.append(
                        _HeaderOnly(
<<<<<<< HEAD
                            environment,
                            self.identifier,
                            target_name,
                            target_root_directory,
                            target_build_directory,
                            files['headers'],
                            files['include_directories'],
                            files['include_directories_public'],
                            target_node,
                            dependencies))
=======
                            environment                 = environment,
                            project_identifier          = self.identifier,
                            name                        = target_name,
                            root_directory              = target_root_directory,
                            build_directory             = target_build_directory,
                            headers                     = files['headers'],
                            include_directories_private = files['include_directories'],
                            include_directories_public  = files['include_directories_public'],
                            options                     = target_node,
                            dependencies                = dependencies))
>>>>>>> 12ea8c2b

                else:
                    error_message = f'[[{self.identifier}]]: ERROR: Unsupported target type: "{target_node["target_type"].lower()}"'
                    _LOGGER.exception(error_message)
                    raise RuntimeError(error_message)

            # No target specified so must be executable or header only
            else:
                if not files['sourcefiles']:
                    environment.logger.info(f'[{target_identifier}]: no source files found. Creating header-only target.')
                    self.target_list.append(
                        _HeaderOnly(
<<<<<<< HEAD
                            environment,
                            self.identifier,
                            target_name,
                            target_root_directory,
                            target_build_directory,
                            files['headers'],
                            files['include_directories'],
                            files['include_directories_public'],
                            target_node,
                            dependencies))
=======
                            environment                 = environment,
                            project_identifier          = self.identifier,
                            name                        = target_name,
                            root_directory              = target_root_directory,
                            build_directory             = target_build_directory,
                            headers                     = files['headers'],
                            include_directories_private = files['include_directories'],
                            include_directories_public  = files['include_directories_public'],
                            options                     = target_node,
                            dependencies                = dependencies))
>>>>>>> 12ea8c2b
                else:
                    environment.logger.info(f'[{target_identifier}]: {len(files["sourcefiles"])} source file(s) found. Creating executable target.')
                    self.target_list.append(
                        _Executable(
<<<<<<< HEAD
                            environment,
                            self.identifier,
                            target_name,
                            target_root_directory,
                            target_build_directory,
                            files['headers'],
                            files['include_directories'],
                            files['include_directories_public'],
                            files['sourcefiles'],
                            target_node,
                            dependencies))
=======
                            environment                 = environment,
                            project_identifier          = self.identifier,
                            name                        = target_name,
                            root_directory              = target_root_directory,
                            build_directory             = target_build_directory,
                            headers                     = files['headers'],
                            include_directories_private = files['include_directories'],
                            include_directories_public  = files['include_directories_public'],
                            source_files                = files['sourcefiles'],
                            options                     = target_node,
                            dependencies                = dependencies))
>>>>>>> 12ea8c2b

    def get_targets(self, exclude=[]):
        targetlist = []
        for subproject in self.subprojects:
            targetlist += subproject.get_targets(exclude)
        targetlist += [target for target in self.target_list if target.identifier not in exclude]
        return targetlist

    def contains_target(self, identifier):
        for target_name in self.targets_config:
            target_identifier = f'{self.identifier}.{target_name}' if self.identifier else target_name
            if target_identifier == identifier:
                return True
        for subproject in self.subprojects:
            return subproject.contains_target(identifier)

    def fetch_from_target_list(self, identifier):
        for target in self.target_list:
            if target.identifier == identifier:
                return target
        for subproject in self.subprojects:
            return subproject.fetch_from_target_list(identifier)<|MERGE_RESOLUTION|>--- conflicted
+++ resolved
@@ -173,12 +173,7 @@
             self.target_dont_build_list = set(dependency_graph.nodes())
             for root_name in base_set:
                 root_identifier = f'{self.identifier}.{root_name}' if self.identifier else root_name
-<<<<<<< HEAD
-                if root_identifier in self.target_dont_build_list:
-                    self.target_dont_build_list.remove(root_identifier)
-=======
                 self.target_dont_build_list.discard(root_identifier)
->>>>>>> 12ea8c2b
                 self.target_dont_build_list -= _nx.algorithms.dag.descendants(dependency_graph, root_identifier)
             self.target_dont_build_list = list(self.target_dont_build_list)
 
@@ -287,19 +282,6 @@
                 if target_node['target_type'].lower() == 'executable':
                     self.target_list.append(
                         _Executable(
-<<<<<<< HEAD
-                            environment,
-                            self.identifier,
-                            target_name,
-                            target_root_directory,
-                            target_build_directory,
-                            files['headers'],
-                            files['include_directories'],
-                            files['include_directories_public'],
-                            files['sourcefiles'],
-                            target_node,
-                            dependencies))
-=======
                             environment                 = environment,
                             project_identifier          = self.identifier,
                             name                        = target_name,
@@ -311,7 +293,6 @@
                             source_files                = files['sourcefiles'],
                             options                     = target_node,
                             dependencies                = dependencies))
->>>>>>> 12ea8c2b
 
                 #
                 # Add a shared library
@@ -319,19 +300,6 @@
                 elif target_node['target_type'].lower() == 'shared library':
                     self.target_list.append(
                         _SharedLibrary(
-<<<<<<< HEAD
-                            environment,
-                            self.identifier,
-                            target_name,
-                            target_root_directory,
-                            target_build_directory,
-                            files['headers'],
-                            files['include_directories'],
-                            files['include_directories_public'],
-                            files['sourcefiles'],
-                            target_node,
-                            dependencies))
-=======
                             environment                 = environment,
                             project_identifier          = self.identifier,
                             name                        = target_name,
@@ -343,7 +311,6 @@
                             source_files                = files['sourcefiles'],
                             options                     = target_node,
                             dependencies                = dependencies))
->>>>>>> 12ea8c2b
 
                 #
                 # Add a static library
@@ -351,19 +318,6 @@
                 elif target_node['target_type'].lower() == 'static library':
                     self.target_list.append(
                         _StaticLibrary(
-<<<<<<< HEAD
-                            environment,
-                            self.identifier,
-                            target_name,
-                            target_root_directory,
-                            target_build_directory,
-                            files['headers'],
-                            files['include_directories'],
-                            files['include_directories_public'],
-                            files['sourcefiles'],
-                            target_node,
-                            dependencies))
-=======
                             environment                 = environment,
                             project_identifier          = self.identifier,
                             name                        = target_name,
@@ -375,7 +329,6 @@
                             source_files                = files['sourcefiles'],
                             options                     = target_node,
                             dependencies                = dependencies))
->>>>>>> 12ea8c2b
 
                 #
                 # Add a header-only
@@ -385,29 +338,16 @@
                         environment.logger.info(f'[{target_identifier}]: {len(files["sourcefiles"])} source file(s) found for header-only target. You may want to check your build configuration.')
                     self.target_list.append(
                         _HeaderOnly(
-<<<<<<< HEAD
-                            environment,
-                            self.identifier,
-                            target_name,
-                            target_root_directory,
-                            target_build_directory,
-                            files['headers'],
-                            files['include_directories'],
-                            files['include_directories_public'],
-                            target_node,
-                            dependencies))
-=======
-                            environment                 = environment,
-                            project_identifier          = self.identifier,
-                            name                        = target_name,
-                            root_directory              = target_root_directory,
-                            build_directory             = target_build_directory,
-                            headers                     = files['headers'],
-                            include_directories_private = files['include_directories'],
-                            include_directories_public  = files['include_directories_public'],
-                            options                     = target_node,
-                            dependencies                = dependencies))
->>>>>>> 12ea8c2b
+                            environment                 = environment,
+                            project_identifier          = self.identifier,
+                            name                        = target_name,
+                            root_directory              = target_root_directory,
+                            build_directory             = target_build_directory,
+                            headers                     = files['headers'],
+                            include_directories_private = files['include_directories'],
+                            include_directories_public  = files['include_directories_public'],
+                            options                     = target_node,
+                            dependencies                = dependencies))
 
                 else:
                     error_message = f'[[{self.identifier}]]: ERROR: Unsupported target type: "{target_node["target_type"].lower()}"'
@@ -420,46 +360,20 @@
                     environment.logger.info(f'[{target_identifier}]: no source files found. Creating header-only target.')
                     self.target_list.append(
                         _HeaderOnly(
-<<<<<<< HEAD
-                            environment,
-                            self.identifier,
-                            target_name,
-                            target_root_directory,
-                            target_build_directory,
-                            files['headers'],
-                            files['include_directories'],
-                            files['include_directories_public'],
-                            target_node,
-                            dependencies))
-=======
-                            environment                 = environment,
-                            project_identifier          = self.identifier,
-                            name                        = target_name,
-                            root_directory              = target_root_directory,
-                            build_directory             = target_build_directory,
-                            headers                     = files['headers'],
-                            include_directories_private = files['include_directories'],
-                            include_directories_public  = files['include_directories_public'],
-                            options                     = target_node,
-                            dependencies                = dependencies))
->>>>>>> 12ea8c2b
+                            environment                 = environment,
+                            project_identifier          = self.identifier,
+                            name                        = target_name,
+                            root_directory              = target_root_directory,
+                            build_directory             = target_build_directory,
+                            headers                     = files['headers'],
+                            include_directories_private = files['include_directories'],
+                            include_directories_public  = files['include_directories_public'],
+                            options                     = target_node,
+                            dependencies                = dependencies))
                 else:
                     environment.logger.info(f'[{target_identifier}]: {len(files["sourcefiles"])} source file(s) found. Creating executable target.')
                     self.target_list.append(
                         _Executable(
-<<<<<<< HEAD
-                            environment,
-                            self.identifier,
-                            target_name,
-                            target_root_directory,
-                            target_build_directory,
-                            files['headers'],
-                            files['include_directories'],
-                            files['include_directories_public'],
-                            files['sourcefiles'],
-                            target_node,
-                            dependencies))
-=======
                             environment                 = environment,
                             project_identifier          = self.identifier,
                             name                        = target_name,
@@ -471,7 +385,6 @@
                             source_files                = files['sourcefiles'],
                             options                     = target_node,
                             dependencies                = dependencies))
->>>>>>> 12ea8c2b
 
     def get_targets(self, exclude=[]):
         targetlist = []
