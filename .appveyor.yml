--- conflicted
+++ resolved
@@ -21,7 +21,6 @@
 test_script:
   # test/hello
   - "%PYTHON%/python setup.py develop"
-<<<<<<< HEAD
   - "%PYTHON%/python -m unittest"
   #- "%PYTHON%/python setup.py develop"
   #- "clang-build -d\"test/hello\" -V"
@@ -35,19 +34,6 @@
   # test/external-project
   #- "clang-build -d\"test/external-project\" -V"
   #- 'build\myexe\runHello.exe'
-=======
-  - "clang-build -d\"test/hello\" -V"
-  - 'build\default\bin\main.exe'
-  # test/mini-project
-  - "clang-build -d\"test/mini-project\" -V"
-  - 'build\default\bin\main.exe'
-  # test/mwe-toml
-  - "clang-build -d\"test/mwe-toml\" -V"
-  - 'build\myexe\default\bin\runHello.exe'
-  # test/external-project
-  - "clang-build -d\"test/external-project\" -V"
-  - 'build\myexe\default\bin\runHello.exe'
->>>>>>> 79cc6bd8
   # test/lib-and-exe
   #- "clang-build -d\"test/lib-and-exe\" -V"
   # TODO: need to copy build/mylib/mylib.dll into exe's directory
